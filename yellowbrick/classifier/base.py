--- conflicted
+++ resolved
@@ -6,11 +6,7 @@
 # Author:   Neal Humphrey
 # Created:  Wed May 18 12:39:40 2016 -0400
 #
-<<<<<<< HEAD
-# Copyright (C) 2019 The scikit-yb developers
-=======
 # Copyright (C) 2016 The scikit-yb developers
->>>>>>> 0cada51f
 # For license information, see LICENSE.txt
 #
 # ID: base.py [5388065] neal@nhumphrey.com $
